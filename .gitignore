node_modules
artifacts
cache
gasreport-*
.env
*.DS_Store
node_modules
build
<<<<<<< HEAD
deploy
forge-cache
=======
forge-cache
out
>>>>>>> bc6ff56d
<|MERGE_RESOLUTION|>--- conflicted
+++ resolved
@@ -6,10 +6,6 @@
 *.DS_Store
 node_modules
 build
-<<<<<<< HEAD
 deploy
 forge-cache
-=======
-forge-cache
-out
->>>>>>> bc6ff56d
+out